--- conflicted
+++ resolved
@@ -69,13 +69,8 @@
     "@types/node": "^24.0.3",
     "fastify": "^5.3.2",
     "husky": "^9.1.7",
-<<<<<<< HEAD
     "jest": "^30.0.0",
-    "lint-staged": "^15.5.1",
-=======
-    "jest": "^29.7.0",
     "lint-staged": "^16.1.4",
->>>>>>> 8fafb9ed
     "reflect-metadata": "^0.2.2",
     "release-please": "^17.0.0",
     "rxjs": "^7.8.2",
